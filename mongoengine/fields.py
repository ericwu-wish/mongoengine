--- conflicted
+++ resolved
@@ -70,14 +70,10 @@
                 regex = r'%s$'
             elif op == 'exact':
                 regex = r'^%s$'
-<<<<<<< HEAD
 
             # escape unsafe characters which could lead to a re.error
             value = re.escape(value)
             value = re.compile(regex % value, flags)
-=======
-            value = re.compile(regex % re.escape(value), flags)
->>>>>>> b7e84031
         return value
 
 
